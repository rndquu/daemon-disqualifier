--- conflicted
+++ resolved
@@ -1,24 +1,20 @@
+import { afterAll, afterEach, beforeAll, beforeEach, describe, expect } from "@jest/globals";
 import { drop } from "@mswjs/data";
+import { TypeBoxError } from "@sinclair/typebox";
 import { TransformDecodeError, Value } from "@sinclair/typebox/value";
+import { Logs } from "@ubiquity-dao/ubiquibot-logger";
+import dotenv from "dotenv";
+import ms from "ms";
+import { collectLinkedPullRequests } from "../src/handlers/collect-linked-pulls";
 import { runPlugin } from "../src/run";
-<<<<<<< HEAD
-import { pluginSettingsSchema } from "../src/types/plugin-inputs";
-=======
-import { UserActivityWatcherSettings, userActivityWatcherSettingsSchema } from "../src/types/plugin-inputs";
->>>>>>> 9ca3f7ba
+import { Context } from "../src/types/context";
+import { pluginSettingsSchema, userActivityWatcherSettingsSchema } from "../src/types/plugin-inputs";
 import { db } from "./__mocks__/db";
+import { createComment, createEvent, createIssue, createRepo, ONE_DAY } from "./__mocks__/helpers";
+import mockUsers from "./__mocks__/mock-users";
 import { server } from "./__mocks__/node";
 import cfg from "./__mocks__/results/valid-configuration.json";
-import { expect, describe, beforeAll, beforeEach, afterAll, afterEach } from "@jest/globals";
-import dotenv from "dotenv";
-import { Logs } from "@ubiquity-dao/ubiquibot-logger";
-import { Context } from "../src/types/context";
-import mockUsers from "./__mocks__/mock-users";
 import { botAssignmentComment, getIssueHtmlUrl, STRINGS } from "./__mocks__/strings";
-import { createComment, createEvent, createIssue, createRepo, ONE_DAY } from "./__mocks__/helpers";
-import { collectLinkedPullRequests } from "../src/handlers/collect-linked-pulls";
-import ms from "ms";
-import { TypeBoxError } from "@sinclair/typebox";
 
 dotenv.config();
 const octokit = jest.requireActual("@octokit/rest");
@@ -50,18 +46,15 @@
     ).toThrow(TypeBoxError);
   });
   it("Should parse thresholds", async () => {
-<<<<<<< HEAD
-    const settings = Value.Decode(pluginSettingsSchema, Value.Default(pluginSettingsSchema, cfg));
-    expect(settings).toEqual({ warning: 302400000, disqualification: 604800000, watch: { optOut: [STRINGS.PRIVATE_REPO_NAME] } });
-=======
-    const settings = Value.Decode(userActivityWatcherSettingsSchema, Value.Default(userActivityWatcherSettingsSchema, cfg));
-    expect(settings).toEqual({
+    const pluginSettings = Value.Decode(pluginSettingsSchema, Value.Default(pluginSettingsSchema, cfg));
+    expect(pluginSettings).toEqual({ warning: 302400000, disqualification: 604800000, watch: { optOut: [STRINGS.PRIVATE_REPO_NAME] } });
+    const userActivitySettings = Value.Decode(userActivityWatcherSettingsSchema, Value.Default(userActivityWatcherSettingsSchema, cfg));
+    expect(userActivitySettings).toEqual({
       warning: 302400000,
       disqualification: 604800000,
       watch: { optOut: [STRINGS.PRIVATE_REPO_NAME] },
       eventWhitelist: ["review_requested", "ready_for_review", "commented", "committed"],
     });
->>>>>>> 9ca3f7ba
     expect(() =>
       Value.Decode(
         pluginSettingsSchema,
@@ -101,7 +94,7 @@
   it("Should define all defaults if omitted", () => {
     const settings = Value.Default(userActivityWatcherSettingsSchema, {
       watch: { optOut: [STRINGS.PRIVATE_REPO_NAME] }, // has no default
-    }) as UserActivityWatcherSettings;
+    });
 
     const decodedSettings = Value.Decode(userActivityWatcherSettingsSchema, settings);
 
