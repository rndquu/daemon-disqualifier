--- conflicted
+++ resolved
@@ -56,9 +56,6 @@
   });
   it("Should parse thresholds", async () => {
     const settings = Value.Decode(userActivityWatcherSettingsSchema, Value.Default(userActivityWatcherSettingsSchema, cfg));
-<<<<<<< HEAD
-    expect(settings).toEqual({ sendRemindersThreshold: 302400000, unassignUserThreshold: 604800000 });
-=======
     expect(settings).toEqual({ warning: 302400000, disqualification: 604800000 });
     expect(() =>
       Value.Decode(
@@ -69,7 +66,6 @@
         })
       )
     ).toThrow(TransformDecodeError);
->>>>>>> e69bdbbe
   });
   it("Should run", async () => {
     const result = await run(program, Value.Decode(envConfigSchema, process.env));
