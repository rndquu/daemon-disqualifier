# @ubiquibot/user-activity-watcher

Watches user activity on issues, sends reminders on deadlines, and eventually unassigns inactive user to ensure that 
tasks don't stall, and subtracts XP.

## Setup
```shell
yarn install
```

Then copy `.dev.vars.example` to `.dev.vars` and fill the required values.

### Database
To start a local instance, run
```shell
supabase start
```

Afterward, you can generate types for full auto-completion with
```shell
yarn supabase:generate:local
```

### Worker
Start the Worker by running
```shell
yarn dev
```

### Make requests
To trigger the worker, `POST` requests should be made to http://localhost:4000 with a `Content-Type: application/json`
header and a body looking like
```json
{
  "stateId": "",
  "eventName": "",
  "eventPayload": "",
  "settings": "",
  "ref": ""
}
```
For convenience, you can find an `.http` file with a valid request [here](/tests/http/request.http).

### Test
To start Jest testing, run
```shell
yarn test
```

## Valid configuration
```yaml
- plugin: ubiquibot/user-activity-watcher
  type: github
  with:
<<<<<<< HEAD
    unassignUserThreshold: "7 days"
    sendRemindersThreshold: "3.5 days"
=======
    disqualification: "7 days"
    warning: "3.5 days"
>>>>>>> e69bdbbe
```<|MERGE_RESOLUTION|>--- conflicted
+++ resolved
@@ -52,11 +52,6 @@
 - plugin: ubiquibot/user-activity-watcher
   type: github
   with:
-<<<<<<< HEAD
-    unassignUserThreshold: "7 days"
-    sendRemindersThreshold: "3.5 days"
-=======
     disqualification: "7 days"
     warning: "3.5 days"
->>>>>>> e69bdbbe
 ```