import { EmitterWebhookEvent as WebhookEvent, EmitterWebhookEventName as WebhookEventName } from "@octokit/webhooks";
import { StaticDecode, StringOptions, Type as T, TypeBoxError } from "@sinclair/typebox";
import ms from "ms";
import { StandardValidator } from "typebox-validators";

export type SupportedEvents = "pull_request_review_comment.created" | "issue_comment.created" | "push";

export interface PluginInputs<T extends WebhookEventName = SupportedEvents> {
  stateId: string;
  eventName: T;
  eventPayload: WebhookEvent<T>["payload"];
  settings: PluginSettings;
  authToken: string;
  ref: string;
}

function thresholdType(options?: StringOptions) {
  return T.Transform(T.String(options))
    .Decode((value) => {
      const milliseconds = ms(value);
      if (milliseconds === undefined) {
        throw new TypeBoxError(`Invalid threshold value: [${value}]`);
      }
      return milliseconds;
    })
    .Encode((value) => {
      const textThreshold = ms(value, { long: true });
      if (textThreshold === undefined) {
        throw new TypeBoxError(`Invalid threshold value: [${value}]`);
      }
      return textThreshold;
    });
}

<<<<<<< HEAD
export const pluginSettingsSchema = T.Object({
  /**
   * Delay to send reminders. 0 means disabled. Any other value is counted in days, e.g. 1,5 days
   */
  warning: thresholdType({ default: "3.5 days" }),
  /**
   * By default all repositories are watched. Use this option to opt-out from watching specific repositories
   * within your organization. The value is an array of repository names.
   */
  watch: T.Object({
    optOut: T.Array(T.String()),
  }),
  /**
   * Delay to unassign users. 0 means disabled. Any other value is counted in days, e.g. 7 days
   */
  disqualification: thresholdType({
    default: "7 days",
  }),
});
=======
const eventWhitelist = [
  "pull_request.review_requested",
  "pull_request.ready_for_review",
  "pull_request_review_comment.created",
  "issue_comment.created",
  "push",
];

type WhitelistEvents =
  | "push"
  | "pull_request.review_requested"
  | "pull_request.ready_for_review"
  | "pull_request_review_comment.created"
  | "issue_comment.created";

export type TimelineEvents = "review_requested" | "ready_for_review" | "commented" | "committed";

function mapWebhookToEvent(webhook: WhitelistEvents) {
  const roleMap: Map<WhitelistEvents, TimelineEvents> = new Map([
    ["pull_request.review_requested", "review_requested"],
    ["pull_request.ready_for_review", "ready_for_review"],
    ["pull_request_review_comment.created", "commented"],
    ["issue_comment.created", "commented"],
    ["push", "committed"],
  ]);

  return roleMap.get(webhook);
}

export const userActivityWatcherSettingsSchema = T.Object(
  {
    /**
     * Delay to send reminders. 0 means disabled. Any other value is counted in days, e.g. 1,5 days
     */
    warning: thresholdType({ default: "3.5 days" }),
    /**
     * By default all repositories are watched. Use this option to opt-out from watching specific repositories
     * within your organization. The value is an array of repository names.
     */
    watch: T.Object({
      optOut: T.Array(T.String()),
    }),
    /**
     * Delay to unassign users. 0 means disabled. Any other value is counted in days, e.g. 7 days
     */
    disqualification: thresholdType({
      default: "7 days",
    }),
    /**
     * List of events to consider as valid activity on a task
     */
    eventWhitelist: T.Transform(T.Array(T.String(), { default: eventWhitelist }))
      .Decode((value) => {
        const validEvents = Object.values(eventWhitelist);
        let eventsStripped: TimelineEvents[] = [];
        for (const event of value) {
          if (!validEvents.includes(event)) {
            throw new TypeBoxError(`Invalid event [${event}]`);
          }

          const mappedEvent = mapWebhookToEvent(event as WhitelistEvents);

          if (!mappedEvent) {
            throw new TypeBoxError(`Invalid event [${event}]`);
          }

          if (!eventsStripped.includes(mappedEvent)) {
            eventsStripped.push(mappedEvent);
          }
        }

        return eventsStripped as TimelineEvents[];
      })
      .Encode((value) =>
        value.map((event) => {
          const roleMap: Map<TimelineEvents, WhitelistEvents> = new Map([
            ["review_requested", "pull_request.review_requested"],
            ["ready_for_review", "pull_request.ready_for_review"],
            ["commented", "pull_request_review_comment.created"],
            ["commented", "issue_comment.created"],
            ["committed", "push"],
          ]);

          return roleMap.get(event as TimelineEvents) as WhitelistEvents;
        })
      ),
  },
  { default: {} }
);
>>>>>>> 9ca3f7ba

export const pluginSettingsValidator = new StandardValidator(pluginSettingsSchema);

export type PluginSettings = StaticDecode<typeof pluginSettingsSchema>;

export const envSchema = T.Object({});

export const envValidator = new StandardValidator(envSchema);

export type Env = StaticDecode<typeof envSchema>;<|MERGE_RESOLUTION|>--- conflicted
+++ resolved
@@ -32,7 +32,6 @@
     });
 }
 
-<<<<<<< HEAD
 export const pluginSettingsSchema = T.Object({
   /**
    * Delay to send reminders. 0 means disabled. Any other value is counted in days, e.g. 1,5 days
@@ -52,7 +51,7 @@
     default: "7 days",
   }),
 });
-=======
+
 const eventWhitelist = [
   "pull_request.review_requested",
   "pull_request.ready_for_review",
@@ -142,7 +141,6 @@
   },
   { default: {} }
 );
->>>>>>> 9ca3f7ba
 
 export const pluginSettingsValidator = new StandardValidator(pluginSettingsSchema);
 
